--- conflicted
+++ resolved
@@ -120,13 +120,7 @@
 fn enable_raw_mode() -> Result<termios::Termios> {
     use nix::sys::termios::{BRKINT, ICRNL, INPCK, ISTRIP, IXON, OPOST, CS8, ECHO, ICANON, IEXTEN, ISIG, VMIN, VTIME};
     if !is_a_tty() {
-<<<<<<< HEAD
         Err(from_errno(Errno::ENOTTY))
-=======
-        Err(error::ReadlineError
-            ::from(nix::Error
-                   ::from_errno(Errno::ENOTTY)))
->>>>>>> ed225a68
     } else {
         let original_term = try!(termios::tcgetattr(libc::STDIN_FILENO));
         let mut raw = original_term;
@@ -431,7 +425,6 @@
 /// Handles reading and editting the readline buffer.
 /// It will also handle special inputs in an appropriate fashion
 /// (e.g., C-c will exit readline)
-<<<<<<< HEAD
 fn readline_edit(prompt: &str, history: &mut Option<History>) -> Result<String> {
     let mut stdout = io::stdout();
     try!(write_and_flush(&mut stdout, prompt.as_bytes()));
@@ -529,43 +522,6 @@
         }
     }
     Ok(s.buf)
-=======
-fn readline_edit() -> Result<String> {
-    let mut buffer = String::with_capacity(MAX_LINE);
-    let mut input: [u8; 4] = [0; 4]; // UTF-8 can be max 4 bytes
-    loop {
-        let read_result = io::stdin().read(&mut input);
-        if read_result.is_ok()
-        {
-            match u8_to_key_press(input[0]) {
-                KeyPress::ENTER     => return Ok(buffer),
-                KeyPress::BACKSPACE => { buffer.pop(); },
-                //KeyPress::CTRL_A      => print!("Pressed C-a"),
-                //KeyPress::CTRL_B    => print!("Pressed C-b"),
-                //KeyPress::CTRL_C    => print!("Pressed C-c"),
-                //KeyPress::CTRL_D    => print!("Pressed C-d"),
-                //KeyPress::CTRL_E    => print!("Pressed C-e"),
-                //KeyPress::CTRL_F    => print!("Pressed C-f"),
-                //KeyPress::CTRL_H    => print!("Pressed C-h"),
-                //KeyPress::CTRL_K    => print!("Pressed C-k"),
-                //KeyPress::CTRL_L    => print!("Pressed C-l"),
-                //KeyPress::CTRL_N    => print!("Pressed C-n"),
-                //KeyPress::CTRL_P    => print!("Pressed C-p"),
-                //KeyPress::CTRL_T    => print!("Pressed C-t"),
-                //KeyPress::CTRL_U    => print!("Pressed C-u"),
-                //KeyPress::CTRL_W    => print!("Pressed C-w"),
-                //KeyPress::ESC       => print!("Pressed esc"),
-                _                   => {
-                    read_result.map_err(error::ReadlineError::Io)
-                               .and_then(|bytes| str::from_utf8(&input[0..bytes])
-                                                        .map_err(|_| error::ReadlineError::InvalidUTF8))
-                               .ok()
-                               .and_then(|c| Some(buffer.push_str(c)));
-                } 
-            }
-        }
-    }
->>>>>>> ed225a68
 }
 
 /// Readline method that will enable RAW mode, call the ```readline_edit()```
