//! Kill Ring

#[derive(Clone, Copy, Debug, PartialEq, Eq)]
enum Action {
    Kill,
    Yank(usize),
    Other,
}

#[derive(Clone, Copy, Debug, PartialEq, Eq)]
pub enum Mode {
    Append,
    Prepend,
}

pub struct KillRing {
    slots: Vec<String>,
    index: usize,
    last_action: Action,
}

impl KillRing {
    /// Create a new kill-ring of the given `size`.
    pub fn new(size: usize) -> KillRing {
        KillRing {
            slots: Vec::with_capacity(size),
            index: 0,
            last_action: Action::Other,
        }
    }

    /// Reset `last_action` state.
    pub fn reset(&mut self) {
        self.last_action = Action::Other;
    }

    /// Add `text` to the kill-ring.
    pub fn kill(&mut self, text: &str, dir: Mode) {
        match self.last_action {
            Action::Kill => {
                if self.slots.capacity() == 0 {
                    // disabled
                    return;
                }
                match dir {
                    Mode::Append => self.slots[self.index].push_str(text),
                    Mode::Prepend => {
                        self.slots[self.index] = String::from(text) + &self.slots[self.index]
                    }
                };
            }
            _ => {
                self.last_action = Action::Kill;
                if self.slots.capacity() == 0 {
                    // disabled
                    return;
                }
                if self.index == self.slots.capacity() - 1 {
                    // full
                    self.index = 0;
                } else if !self.slots.is_empty() {
                    self.index += 1;
                }
                if self.index == self.slots.len() {
                    self.slots.push(String::from(text))
                } else {
                    self.slots[self.index] = String::from(text);
                }
            }
        }
    }

    /// Yank previously killed text.
    /// Return `None` when kill-ring is empty.
    pub fn yank(&mut self) -> Option<&String> {
        if self.slots.is_empty() {
            None
        } else {
            self.last_action = Action::Yank(self.slots[self.index].len());
            Some(&self.slots[self.index])
        }
    }

    /// Yank killed text stored in previous slot.
    /// Return `None` when the previous command was not a yank.
    pub fn yank_pop(&mut self) -> Option<(usize, &String)> {
        match self.last_action {
            Action::Yank(yank_size) => {
                if self.slots.is_empty() {
                    return None;
                }
                if self.index == 0 {
                    self.index = self.slots.len() - 1;
                } else {
                    self.index -= 1;
                }
                self.last_action = Action::Yank(self.slots[self.index].len());
                Some((yank_size, &self.slots[self.index]))
            }
            _ => None,
        }
    }
}

#[cfg(test)]
mod tests {
    use super::{Action, Mode, KillRing};

    #[test]
    fn disabled() {
        let mut kill_ring = KillRing::new(0);
        kill_ring.kill("text", Mode::Append);
        assert!(kill_ring.slots.is_empty());
        assert_eq!(0, kill_ring.index);
        assert_eq!(Action::Kill, kill_ring.last_action);

        assert_eq!(None, kill_ring.yank());
        assert_eq!(Action::Kill, kill_ring.last_action);
    }

    #[test]
    fn one_kill() {
        let mut kill_ring = KillRing::new(2);
        kill_ring.kill("word1", Mode::Append);
        assert_eq!(0, kill_ring.index);
        assert_eq!(1, kill_ring.slots.len());
        assert_eq!("word1", kill_ring.slots[0]);
        assert_eq!(Action::Kill, kill_ring.last_action);
    }

    #[test]
<<<<<<< HEAD
    fn kill_kill_append() {
=======
    fn kill_append() {
>>>>>>> 024dc61a
        let mut kill_ring = KillRing::new(2);
        kill_ring.kill("word1", Mode::Append);
        kill_ring.kill(" word2", Mode::Append);
        assert_eq!(0, kill_ring.index);
        assert_eq!(1, kill_ring.slots.len());
        assert_eq!("word1 word2", kill_ring.slots[0]);
        assert_eq!(Action::Kill, kill_ring.last_action);
    }

    #[test]
    fn kill_backward() {
        let mut kill_ring = KillRing::new(2);
        kill_ring.kill("word1", Mode::Prepend);
        kill_ring.kill("word2 ", Mode::Prepend);
        assert_eq!(0, kill_ring.index);
        assert_eq!(1, kill_ring.slots.len());
        assert_eq!("word2 word1", kill_ring.slots[0]);
        assert_eq!(Action::Kill, kill_ring.last_action);
    }

    #[test]
    fn kill_other_kill() {
        let mut kill_ring = KillRing::new(2);
        kill_ring.kill("word1", Mode::Append);
        kill_ring.reset();
        kill_ring.kill("word2", Mode::Append);
        assert_eq!(1, kill_ring.index);
        assert_eq!(2, kill_ring.slots.len());
        assert_eq!("word1", kill_ring.slots[0]);
        assert_eq!("word2", kill_ring.slots[1]);
        assert_eq!(Action::Kill, kill_ring.last_action);
    }

    #[test]
    fn many_kill() {
        let mut kill_ring = KillRing::new(2);
        kill_ring.kill("word1", Mode::Append);
        kill_ring.reset();
        kill_ring.kill("word2", Mode::Append);
        kill_ring.reset();
        kill_ring.kill("word3", Mode::Append);
        kill_ring.reset();
        kill_ring.kill("word4", Mode::Append);
        assert_eq!(1, kill_ring.index);
        assert_eq!(2, kill_ring.slots.len());
        assert_eq!("word3", kill_ring.slots[0]);
        assert_eq!("word4", kill_ring.slots[1]);
        assert_eq!(Action::Kill, kill_ring.last_action);
    }

    #[test]
    fn yank() {
        let mut kill_ring = KillRing::new(2);
        kill_ring.kill("word1", Mode::Append);
        kill_ring.reset();
        kill_ring.kill("word2", Mode::Append);

        assert_eq!(Some(&"word2".to_string()), kill_ring.yank());
        assert_eq!(Action::Yank(5), kill_ring.last_action);
        assert_eq!(Some(&"word2".to_string()), kill_ring.yank());
        assert_eq!(Action::Yank(5), kill_ring.last_action);
    }

    #[test]
    fn yank_pop() {
        let mut kill_ring = KillRing::new(2);
        kill_ring.kill("word1", Mode::Append);
        kill_ring.reset();
        kill_ring.kill("longword2", Mode::Append);

        assert_eq!(None, kill_ring.yank_pop());
        kill_ring.yank();
        assert_eq!(Some((9, &"word1".to_string())), kill_ring.yank_pop());
        assert_eq!(Some((5, &"longword2".to_string())), kill_ring.yank_pop());
        assert_eq!(Some((9, &"word1".to_string())), kill_ring.yank_pop());
    }
}<|MERGE_RESOLUTION|>--- conflicted
+++ resolved
@@ -129,11 +129,7 @@
     }
 
     #[test]
-<<<<<<< HEAD
-    fn kill_kill_append() {
-=======
     fn kill_append() {
->>>>>>> 024dc61a
         let mut kill_ring = KillRing::new(2);
         kill_ring.kill("word1", Mode::Append);
         kill_ring.kill(" word2", Mode::Append);
